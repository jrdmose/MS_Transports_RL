# IMPORTS
##########################

import copy
import numpy as np
import tools

import time
import os, sys

from keras.models import Sequential
from keras.layers import InputLayer, Dense
import tensorflow as tf

# Making sure path to SUMO bins correctly specified
if 'SUMO_HOME' in os.environ:
    tools_sumo = os.path.join(os.environ['SUMO_HOME'], 'tools')
    sys.path.append(tools_sumo)
else:
    sys.exit("please declare environment variable 'SUMO_HOME'")

import sumolib
import traci

# ENVIRONMENT CLASS
##################################
WARM_UP_NET = 20 # Number of simu steps to warm up the network

class Env:
    """Main class to manage environment. Supplies the environment responses to actions taken.

    Sends commands to sumo to take an action, receives state information,
    computes rewards. Does so step by step to allow q-network to train batch-wise.

    Attributes
    ----------
    net : (str) points to the SUMO .net.xml file which specifies network arquitechture
    route : (str) points to the SUMO .rou.xml file which specified traffic demand
    use_gui : (bool) Whether to run SUMO simulation with GUI visualisation
    time_step : (int) Simulation seconds between actions
    sumo_binary : (str) Points to the binary to run sumo
    num_actions : (int) number of actions (traffic signal phases)

    Methods
    -------
    start_simulation()
        Opens call to sumo

    take_action(action)
        Sets the traffic lights according to the action fed as argument

    compute_reward(state, next_state)
        Takes the current state and next state (from object state) and computes reward

    step(action)
        Combines take_action, compute_reward and update_state (from observation object)

    done()
        checks whether all links are empty, and hence the simulation done

    stop_simulation()
        closes the sumo/traci call
    """

    def __init__(self,
                 net_file,
                 route_file,
                 demand,
                 state_shape,
                 num_actions,
                 eps,
                 use_gui = False,
                 delta_time = 10,
                 connection_label = "lonely_worker"):
        """Initialises object instance.

        Parameters
        ----------
        connection: (str) name of sumo connection
        net_file : (str) SUMO .net.xml file
        route_file : (str) SUMO .rou.xml file
        state_shape : (np.array) 2-dimensional array specifying state space dimensions
        num_actions : (int) specifying the number of actions available
        use_gui : (bool) Whether to run SUMO simulation with GUI visualisation
        delta_time : (int) Simulation seconds between actions
        """
        self.net = net_file
        self.route = route_file
        self.use_gui = use_gui
        self.demand = demand
        self.time_step = delta_time
        self.input_lanes = ["4i_0","2i_0","3i_0","1i_0"]
        self.connection_label = connection_label

        self.render(self.use_gui)

        self.state = Observation(state_shape, self.input_lanes)
        self.action = Action(num_actions, eps)
        self.counter = np.zeros((1,2))

    def warm_up_net(self, num_it):
        """ Runs the environment for some iterations to fill the network.
        The network is filled with a static policy

        Parameters
        ----------

        num_it =  number of simulation steps to run
        """

        for i in range(num_it):
            action = self.action.select_action("fixed", state = self.state, v_row_t = 15, h_row_t = 40)
            self.step(action)


    def start_simulation(self, parent_dir = None ):
        """Opens a connection to sumo/traci [with or without GUI] and
        updates obs atribute  (the current state of the environment).
        """
        tools.generate_routefile(route_file_dir = self.route, demand = self.demand)

        sumo_cmd = [self.sumo_binary,
                    '-n', self.net,
                    '-r' ,self.route,
<<<<<<< HEAD
                    '--time-to-teleport' , "-1"]
=======
                    '--time-to-teleport', '-1']
>>>>>>> 280b235c

        if parent_dir:
            sumo_cmd.append('--tripinfo-output')
            sumo_cmd.append(parent_dir + '/tripinfo.xml')

        traci.start(sumo_cmd, label = self.connection_label)
        # print('Started connection for worker #', self.connection_label)
        self.connection = traci.getConnection(self.connection_label)
        self.warm_up_net(WARM_UP_NET)
        self.state.update_state(connection = self.connection)

    def render(self,use_gui):
        if use_gui:
            self.sumo_binary = sumolib.checkBinary('sumo-gui')
        else:
            self.sumo_binary = sumolib.checkBinary('sumo')

    def take_action(self, action):
        """Sets the action variable in sumo/traci to a new value.

        Parameters
        ----------
        action : (int) index of the one-hot encoded vector of action to be taken
        """

        #action = 0 -> row vertically
        if action == 0 and self.connection.trafficlight.getPhase("0") != 0:
            self.connection.trafficlight.setPhase("0",3)
            self.counter += self.state.get()[:,-2:]
            self.state.get()[:,-2:] = 0
        #action = 1 -> row horizontally
        elif action == 1 and self.connection.trafficlight.getPhase("0") != 2:
            self.connection.trafficlight.setPhase("0",1)
            self.counter += self.state.get()[:,-2:]
            self.state.get()[:,-2:] = 0

    def compute_reward(self, state, next_state):
        """ Computes reward from state and next_state.

        Parameters
        ----------
        state : (np.array) vector of current state
        next_state: (np.array) vector of next state
        """
        # Here is whre reward is specified
        diff = next_state - state
        # b = np.round(state,decimals=1)
        # aux = np.divide(a, b, out=np.zeros_like(a), where=b!=0)

        return np.sign(-np.sum(diff)) # delta waiting time in the network

    def compute_waiting_time(self):
        aux= []
        for lane in self.input_lanes:
            aux.append(self.connection.lane.getWaitingTime(lane))
        return np.array(aux)

    def step(self, action):
        """ Runs one step of the simulation.

        Makes a deep copy of the current state,
        runs the simulation with the currently set action,
        gets the state after the action,
        and computes the reward associated to action taken.

        Parameters
        ----------
        action : (int) index of the one-hot encoded vector of action to be taken
        """

        state = copy.deepcopy(self.state.get())
        wt = self.compute_waiting_time()

        self.take_action(action)
        self.connection.simulationStep(self.connection.simulation.getTime() + self.time_step) # Run the simulation time_step (s)
        self.state.update_state(connection = self.connection)
        next_state = self.state.get()

        wt_next = self.compute_waiting_time()
        reward = self.compute_reward(wt,wt_next)

        return state, reward, next_state, self.done()

    def done(self):
        """Calls sumo/traci to check whether there are still cars in the network"""
        return self.connection.simulation.getMinExpectedNumber() == 0

    def stop_simulation(self):
        """Closes the sumo/traci connection"""
        self.connection.close()
        # print('Stopped connection for worker #', self.connection_label)

class Observation:
    """
    Helper class for environment. Handles the updating of the state. Ports the state from sumo/traci to python.

    Attributes
    ----------
    obs : (np.array) holds the state variables

    Methods
    -------
    update_state()
        reads the state through a call to sumo/traci
            --> modify here to include additional state variables,
            but make sure to also modify state_shape when running the simulation!

    get()
        returns state

    get_reward()
        returns reward, computed from current state
    """

    def __init__(self, shape, lanes):
        """
        Parameters
        ----------
        shape : (tuple) specifying dimensionality of state vector
        """

        self.obs = np.zeros(shape)
        self.lanes = lanes

    def update_state(self, connection):
        """
        Parameters
        ----------
        lanes : (list) hardcoded list of lanes in network
        # TODO: read this from network file
        """

        for i,lane in enumerate(self.lanes):
            self.obs[:,i] = connection.lane.getLastStepOccupancy(lane) # Occupancy
            self.obs[:,i+4] = connection.lane.getLastStepMeanSpeed(lane)/19.44 # Average speed

        self.obs[:,8] = connection.trafficlight.getPhase("0") # Traffic light phase
        if self.obs[:,8] == 0:
            # Amount of time phase 0 (vertical row) has been on since last phase change
            self.obs[:,9] = connection.trafficlight.getPhaseDuration("0") - (connection.trafficlight.getNextSwitch("0") - connection.simulation.getTime())
        elif self.obs[:,8] == 2:
            # Amount of time phase 2 (horizontal row) has been on since last phase change
            self.obs[:,10] = connection.trafficlight.getPhaseDuration("0") - (connection.trafficlight.getNextSwitch("0") - connection.simulation.getTime())

    def get(self):
        """Returns state vector"""
        return self.obs

class Action:
    """
    Helper class for observation. One-hot encoding of the phase of the traffic signal.
    The methods for this class handle the selection of the best action.

    Methods
    -------
    select_action(policy, **kwargs)
        Takes policy as argument, and then calls the corresponding method.
        # TODO: assert that the kwargs being fed correspond to the policy selected,
        and handle errors

    select_rand()
        Select one of the actions randomly.

    select_greedy(q-values)
        Check which action corresponds to the highest predicted reward/q-value.

    select_epsgreedy(eps, q_values)
        Choose whether to explore or exploit.
    """

    def __init__( self, num_actions, eps):

        self.num_actions = num_actions
        self.action_space = np.identity(num_actions)
        self.eps = eps

    def select_action(self, policy, q_values = None, **kwargs):
        """Takes policy as argument, and then calls the corresponding helper method.

        Parameters
        ----------
        policy : (string) indicating which policy to consider.
            Currently implemented:
                - Pick action randomly ("rand")
                - Pick action greedely ("greedy")
                - Pick action in a eps - greedy fashion ("epsGreedy")
                - Pick action statically.

        **kwargs : arguments for helper methods
        """

        if policy == "randUni":
            return self.select_rand(q_values) #q values not used
        elif policy == "greedy":
            return self.select_greedy(q_values, **kwargs)
        elif policy == "epsGreedy":
            return self.select_epsgreedy(q_values, **kwargs)
        elif policy == "fixed":
            return self.select_fixed(q_values, **kwargs) #q values not used
        elif policy == "linDecEpsGreedy":
            return self.select_discepsgreedy(q_values, **kwargs)
        elif policy == "epsgreedy_decay":
            return self.select_epsgreedy_decay(q_values, **kwargs)
        else:
<<<<<<< HEAD
            raise ValueError("Policy {} not found".format(policy))
=======
           raise ValueError("Policy {} not found".format(policy))
>>>>>>> 280b235c

    def select_rand(self, q_values):
        """Feeds into select_greedy or directly into select_action method.
        Selects one of the actions randomly."""

        return np.random.randint(0, self.num_actions)

    def select_greedy(self, q_values):
        """Feeds into select_epsgreedy or directly into select_action method.
        Checks which action corresponds to the highest predicted reward/q-value.

        Parameters
        ----------
        q_values : (np.array) predicted q-values
        """

        return np.argmax(q_values)

    def select_epsgreedy(self, q_values):
        """Feeds into select_action method.
        If explore, select action randomly,
        if exploit, select action greedily using the predicted q values

        Parameters
        ----------
        eps : (int) exploration paramter
        q_values : (np.array) predicted q-values
        """

        if np.random.uniform() < self.eps:
            return self.select_rand(q_values)
        else:
            return self.select_greedy(q_values)

    def select_fixed(self, q_values, state, v_row_t, h_row_t):
        """ Feeds into select_action method.
        It gives right of way horizontally h_row_t seconds.
        It gives right of way vertically v_row_t seconds.
        """
        #Vertical row
        if state.get()[:,9] > v_row_t:
            return 1
        #Horizontal row
        elif state.get()[:,10] > h_row_t:
            return 0

    def select_discepsgreedy(self, q_values, itr, final_eps = 0.2, total_it = 200000):
        """ eps-greedy policy with the eps decreasing linearly from start_eps to
            final_eps over total_it steps.
        """
        if itr < total_it:
            self.eps = (total_it - itr) / total_it * (self.eps - final_eps) + final_eps
        else :
            self.eps = final_eps
        return self.select_epsgreedy(q_values)

    def select_epsgreedy_decay(self, q_values, itr, omega = 1-1e-9):
        """ eps-greedy policy with the eps decreasing exponentially.
        """
        if self.eps < 0.2:
            self.eps = 0.2
        else :
            self.eps *= omega ** itr
        return self.select_epsgreedy(q_values)<|MERGE_RESOLUTION|>--- conflicted
+++ resolved
@@ -122,11 +122,7 @@
         sumo_cmd = [self.sumo_binary,
                     '-n', self.net,
                     '-r' ,self.route,
-<<<<<<< HEAD
-                    '--time-to-teleport' , "-1"]
-=======
                     '--time-to-teleport', '-1']
->>>>>>> 280b235c
 
         if parent_dir:
             sumo_cmd.append('--tripinfo-output')
@@ -331,11 +327,7 @@
         elif policy == "epsgreedy_decay":
             return self.select_epsgreedy_decay(q_values, **kwargs)
         else:
-<<<<<<< HEAD
             raise ValueError("Policy {} not found".format(policy))
-=======
-           raise ValueError("Policy {} not found".format(policy))
->>>>>>> 280b235c
 
     def select_rand(self, q_values):
         """Feeds into select_greedy or directly into select_action method.
