--- conflicted
+++ resolved
@@ -125,12 +125,8 @@
                 vehNr += 1
         print("</routes>", file=routes)
 
-<<<<<<< HEAD
-def compute_mean_duration(output_dir):
-=======
 
 def get_vehicle_delay(parent_dir):
->>>>>>> 8b5a80f1
 
     tree = ET.parse(os.path.join(output_dir,'tripinfo.xml'))
     root = tree.getroot()
