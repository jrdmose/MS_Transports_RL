--- conflicted
+++ resolved
@@ -126,10 +126,6 @@
 
         for i in range(self.num_burn_in):
             action = env.action.select_action('randUni')
-<<<<<<< HEAD
-=======
-            # print(action)
->>>>>>> 280b235c
             state, reward, nextstate, done = env.step(action)
             self.memory.append(state, action, reward, nextstate, done)
             # If episode finished, continue with another episode
@@ -280,14 +276,11 @@
             #_,static_dur = self.evaluate(env,"fixed", v_row_t = 40, h_row_t = 40)
 
             if self.monitoring:
-<<<<<<< HEAD
-=======
 
                 if not done and stats["episode_length"] >= self.max_ep_len:
                     mean_delay = -1
                 else:
                     mean_delay = tools.compute_mean_duration(self.output_dir)
->>>>>>> 280b235c
 
                 mean_delay = tools.compute_mean_duration(self.output_dir)
                 episode_summary = [tf.Summary.Value(tag = 'Reward',
