--- conflicted
+++ resolved
@@ -107,10 +107,7 @@
         self.q_network.compile(optimizer, loss_func, opt_metric)
         self.target_q_network.compile(optimizer, loss_func, opt_metric)
 
-<<<<<<< HEAD
-
-=======
->>>>>>> ac12cf9c
+
     def fill_replay(self, env):
         """Helper method for train. Fills the memory before model training begins
         choosing random actions.
@@ -232,14 +229,6 @@
                 state, reward, nextstate, done = env.step(action)
                 self.memory.append(state, action, reward, nextstate, done)
 
-<<<<<<< HEAD
-=======
-                stats["ep_id"] = self.trained_episodes
-                stats["episode_length"] += 1
-                stats['total_reward'] += reward
-                stats['max_q_value'] += max(q_values)
-
->>>>>>> ac12cf9c
                 # Update network weights and record loss for Tensorboard
                 if self.itr % self.train_freq == 0:
                     loss = self.update_network()
@@ -255,13 +244,9 @@
 
                 self.itr += 1
 
-<<<<<<< HEAD
                 stats["ep_id"] = self.trained_episodes
                 stats["episode_length"] += 1
                 stats['total_reward'] += reward
-=======
-
->>>>>>> ac12cf9c
 
             env.stop_simulation()
 
@@ -271,8 +256,6 @@
             if self.monitoring:
                 self.write_tf_summary_after_ep(stats, done)
 
-<<<<<<< HEAD
-=======
                 if not done and stats["episode_length"] >= self.max_ep_len:
                     mean_delay = -1
                 else:
@@ -287,7 +270,7 @@
                                #                  simple_value = static_dur)]
                 stats["mean_delay"] = mean_delay
                 self.summary_writer.add_summary(tf.Summary(value = episode_summary), global_step=self.trained_episodes)
->>>>>>> ac12cf9c
+
             all_stats.append(stats)
             self.trained_episodes += 1
 
