
# DOUBLE DQN
################################

import tools
import os, sys
import random
import numpy as np
import tensorflow as tf
import copy
import keras.backend as K

SAVE_AFTER = 11000 # Save model checkpoint

class DoubleDQN:
    """The DQN agent. Handles the updating of q-networks, takes action, and gets environment response.

    Attributes
    ----------
    q_network : keras model instance to predict q-values for current state
    target_q_network : keras model instance to predict q-values for state after action
    memory : memory instance - needs to be instantiated first # should this be instantiated here?
    gamma : (int) discount factor for rewards
    target_update_freq : (int) defines after how many steps the q-network should be re-trained
    train_freq: (int) How often you actually update your Q-Network. Sometimes stability is improved
        if you collect a couple samples for your replay memory, for every Q-network update that you run.
    num_burn_in : (int) defines the size of the replay memory to be filled before, using a specified policy
    batch_size : (int) size of batches to be used to train models
    trained_episodes : (int) episode counter
    max_ep_len : (int) stops simulation after specified number of episodes
    output_dir : (str) directory to write tensorboard log and model checkpoints
    experiment_id : (str) ID of simulation
    summary_writer : tensorboard summary stat writer instance
    itr : (int) counts global training steps in all run episodes

    Methods
    -------
    __compile()
        Initialisation method, using the keras instance compile method.

    fill_replay()
        Helper method for train. Fills the memory before model training begins.

    save()
        Calls keras save method using the keras model instance.

    update_network(env, policy)
        Helper method for train. Computes keras neural network updates using samples from memory.

    train(env, num_episodes, policy, **kwargs)
        Main method for the agent. Trains the keras neural network instances, calls all other helper methods.

    evaluate(env)
        Use trained agent to run a simulation without training.
    """

    def __init__(self,
                 q_network,
                 target_q_network,
                 memory,
                 gamma,
                 target_update_freq,
                 train_freq,
                 num_burn_in,
                 batch_size,
                 optimizer,
                 loss_func,
                 max_ep_length,
                 env_name,
                 output_dir,
                 monitoring,
                 episode_recording,
                 experiment_id,
                 summary_writer,
                 model_checkpoint = True,
                 opt_metric = None # Used to judge the performance of the ANN
                 ):
        """
        # TODO: specify defaults for required arguments

        Parameters
        ----------
        """
        self.q_network = q_network
        self.target_q_network = target_q_network
        self.target_q_network.set_weights(self.q_network.get_weights())
        self.__compile(optimizer, loss_func, opt_metric)
        self.memory = memory
        self.gamma = gamma
        self.target_update_freq = target_update_freq
        self.num_burn_in = num_burn_in
        self.batch_size = batch_size
        self.trained_episodes = 0
        self.max_ep_len = max_ep_length
        self.output_dir = output_dir
        self.monitoring = monitoring
        self.episode_recording = episode_recording
        self.experiment_id = experiment_id
        self.summary_writer = summary_writer
        self.train_freq = train_freq
        self.itr = 0


    def __compile(self, optimizer, loss_func, opt_metric):
        """Initialisation method, using the keras instance compile method. """

        self.q_network.compile(optimizer, loss_func, opt_metric)
        self.target_q_network.compile(optimizer, loss_func, opt_metric)


    def fill_replay(self, env):
        """Helper method for train. Fills the memory before model training begins
        choosing random actions.

        Parameters
        ----------
        env :  environment instance
        policy : (str) policy to be used to fill memory
        """

        # print("Filling experience replay memory...")

        env.start_simulation(self.output_dir)

        for i in range(self.num_burn_in):
            action = env.action.select_action('randUni')
            state, reward, nextstate, done = env.step(action)
            self.memory.append(state, action, reward, nextstate, done)
            # If episode finished, continue with another episode
            if done:
                print("Episode finished during memory replay fill. Starting new episode...")
                env.stop_simulation()
                env.start_simulation(self.output_dir)

        env.stop_simulation()
        # print("...done filling replay memory")


    def update_network(self):
        """Helper method for train. Computes keras neural network updates using samples from memory.

        Notice that we want to incur in loss in the actions that we have selected.
        Q_target and Q are set equal for not relevant actions so the loss is 0.
        (weights not being updated due to these actions)
        """
        # Sample mini batch
        states_m, actions_m, rewards_m, states_m_p, done_m = self.memory.sample(self.batch_size)

        # randomly swap the target and active networks
        # if np.random.uniform() < 0.5:
        #     import pdb; pdb.set_trace()
        #     temp = self.q_network
        #     self.q_network = self.target_q_network
        #     self.target_q_network = temp

        #import pdb; pdb.set_trace()
        # attach q-values to states
        target_batch = self.q_network.predict(states_m)
        next_state_q = self.target_q_network.predict(states_m_p)

        # Predict q values for updated network on s' and choose action according to online network (q_network)
        next_q_online_network = self.q_network.predict(states_m_p)
        selected_actions = np.argmax(next_q_online_network, axis=1)

        # update q-values
        for i, action in enumerate(selected_actions):
            if done_m[i]:
                target_batch[i,action] = rewards_m[i]
            else:
                target_batch[i, action] =  rewards_m[i] + self.gamma * next_state_q[i, action]

        # keras method to train on batch that returns loss
        fit = self.q_network.fit(states_m, target_batch, batch_size = self.batch_size, verbose = 0)

        # Update weights every target_update_freq steps
        if self.itr % self.target_update_freq == 0:
            # get weights
            weights = self.q_network.get_weights()
            self.target_q_network.set_weights(weights)

        # Save network every save_after iterations if monitoring allowed
        if self.monitoring and self.itr % SAVE_AFTER == 0:
            self.save()

        return fit.history["loss"][0]

    def train(self, env, num_episodes, policy, connection_label,**kwargs):
        """Main method for the agent. Trains the keras neural network instances, calls all other helper methods.

        Parameters
        ----------
        env: (str) name of environment instance
        num_episodes: (int) number of training episodes
        policy: (str) name of policy to use to fill memory initially
        """

        all_stats = []
        all_rewards = []
        start_train_ep = self.trained_episodes

        for i in range(num_episodes):
            # print progress of training
            if self.trained_episodes % 1 == 0:
                print('Run {} -- running episode {} / {}'.format(connection_label,
                                                            self.trained_episodes+1,
                                                            start_train_ep + num_episodes))

            # Each time an episode is run need to create a new random routing
            env.start_simulation(self.output_dir)

            nextstate = env.state.get()
            done = False

            stats = {
                'ep_id' : self.trained_episodes,
                'total_reward': 0,
                'episode_length': 0
            }

            while not done and stats["episode_length"] < self.max_ep_len:

                if policy == "linDecEpsGreedy" or policy == "epsgreedy_decay":
                    kwargs["itr"] = self.itr

                q_values = self.q_network.predict(nextstate)
                action = env.action.select_action(policy, q_values = q_values, **kwargs)
                state, reward, nextstate, done = env.step(action)
                self.memory.append(state, action, reward, nextstate, done)

                # Update network weights and record loss for Tensorboard
                if self.itr % self.train_freq == 0:
                    loss = self.update_network()

                if self.episode_recording:
                    store_logs_after = 1
                else:
                    store_logs_after = 100

                if self.monitoring and self.itr % store_logs_after == 0:
                    # create list of stats for Tensorboard, add scalars
                    self.write_tf_summary_within_ep(loss, nextstate, done, q_values)

                self.itr += 1

                stats["ep_id"] = self.trained_episodes
                stats["episode_length"] += 1
                stats['total_reward'] += reward

            env.stop_simulation()

            # Static policy evaluation for comparison during training
            #_,static_dur = self.evaluate(env,"fixed", v_row_t = 40, h_row_t = 40)

            if self.monitoring:
                self.write_tf_summary_after_ep(stats, done)

<<<<<<< HEAD
                if not done and stats["episode_length"] >= self.max_ep_len:
                    mean_delay = -1
                else:
                    mean_delay = tools.get_vehicle_delay(self.output_dir)

                episode_summary = [tf.Summary.Value(tag = 'Reward',
                                                  simple_value = stats['total_reward']),
                                   tf.Summary.Value(tag = 'Average vehicle delay',
                                                  simple_value = np.mean(mean_delay))]

                               #tf.Summary.Value(tag = 'Average vehicle delay static',
                               #                  simple_value = static_dur)]
                stats["mean_delay"] = mean_delay
                self.summary_writer.add_summary(tf.Summary(value = episode_summary), global_step=self.trained_episodes)

=======
>>>>>>> abd290e7
            all_stats.append(stats)
            self.trained_episodes += 1

        return all_stats


    def write_tf_summary_within_ep(self, loss, nextstate, done, q_values):

        # record TD loss as scalar and add to list of stats to record
        training_data = [tf.Summary.Value(tag = '[1 - Main]: TD - loss',
                                                  simple_value = loss)]
        #  tf.Summary.Value(tag = 'learning rate',
        #                  simple_value = K.eval(self.q_network.optimizer.lr))]

        # add histogram of weights to list of stats
        for index, layer in enumerate(self.q_network.layers):

            training_data.append(tf.Summary.Value(tag = "[2 - Weights]:" + str(layer.name) + " weights" ,
                                                histo = self.histo_summary(layer.get_weights()[0])))
            if len(layer.get_weights()) > 1:
                training_data.append(tf.Summary.Value(tag = "[2 - Weights]:" + str(layer.name) + " relu" ,
                                                histo = self.histo_summary(layer.get_weights()[1])))
        training_data.append(tf.Summary.Value(tag = "[3 - Actions] Q-values Action 0",
                                        simple_value = q_values[:,0]))
        training_data.append(tf.Summary.Value(tag = "[3 - Actions] Q-values Action 1",
                                        simple_value = q_values[:,1]))

        # add episode recording to list of stats
        if self.episode_recording:
            training_data.append(tf.Summary.Value(tag = "[4 - State] North occupancy",
                                            simple_value = nextstate[:,0]))
            training_data.append(tf.Summary.Value(tag = "[4 - State] East occpuancy",
                                            simple_value = nextstate[:,1]))
            training_data.append(tf.Summary.Value(tag = "[4 - State] North speed",
                                            simple_value = nextstate[:,4]))
            training_data.append(tf.Summary.Value(tag = "[4 - State] East speed",
                                            simple_value = nextstate[:,5]))
            training_data.append(tf.Summary.Value(tag = "[4 - State] Phase",
                                            simple_value = nextstate[:,8]))
            training_data.append(tf.Summary.Value(tag = "[4 - State] Phase time",
                                            simple_value = nextstate[:,9] + nextstate[:,10]))

        # write the list of stats to the log dir
        self.summary_writer.add_summary(tf.Summary(value = training_data), global_step=self.itr)


    def write_tf_summary_after_ep(self, stats, done):

        vehicle_delay = tools.get_vehicle_delay(self.output_dir)

        if not done and stats["episode_length"] >= self.max_ep_len:
            mean_delay = -1
        else:
            mean_delay = np.mean(vehicle_delay)

        episode_summary = [tf.Summary.Value(tag = '[1 - Main]: Reward',
                                        simple_value = stats['total_reward']),
                        tf.Summary.Value(tag = '[1 - Main]: Average vehicle delay',
                                        simple_value = mean_delay),
                        tf.Summary.Value(tag = '[1 - Main]: Vehicle delay',
                                        histo = self.histo_summary(np.array(vehicle_delay))),
                        tf.Summary.Value(tag = '[2 - Aux]: Episode length',
                                        simple_value = stats['episode_length'])]
                       #tf.Summary.Value(tag = 'Average vehicle delay static',
                       #                  simple_value = static_dur)]

        self.summary_writer.add_summary(tf.Summary(value = episode_summary), global_step=self.trained_episodes)


    def evaluate(self, env, policy, **kwargs):
        """Use trained agent to run a simulation.

        Parameters
        ----------
        env : environment instance
        """

        env.start_simulation(self.output_dir)
        nextstate = env.state.get()
        done = False

        transition = {
            "it" : 0,
            "state" : nextstate,
            "q_values" : np.zeros(2),
            "action" : 0,
            "reward" : 0,
            "next_state" : nextstate,
        }

        all_trans = []

        if policy == 'fixed':
            kwargs["env"] = env

        while not done and transition["it"] < self.max_ep_len:
            #import pdb; pdb.set_trace()
            transition["q_values"] = self.q_network.predict(transition["next_state"])
            transition["action"] = env.action.select_action(policy, q_values = transition["q_values"], **kwargs)
            transition["state"], transition["reward"], transition["next_state"],done = env.step(transition["action"])
            transition["it"] += 1

            all_trans.append(copy.deepcopy(transition))

        if not done and transition["it"] >= self.max_ep_len:
            env.stop_simulation()
            mean_delay = -1
            vehicle_delay = tools.get_vehicle_delay(self.output_dir)
        else:
            env.stop_simulation()
            vehicle_delay = tools.get_vehicle_delay(self.output_dir)
            mean_delay = np.mean(vehicle_delay)

        return all_trans, mean_delay, vehicle_delay

    def histo_summary(self, values, bins=100):
        """Helper function in train method. Log a histogram of the tensor of values for tensorboard.

        Creates a HistogramProto instance that can be fed into Tensorboard.

        Parameters
        ---------
        values :  (np.array) histogram values
        bins : (int) how coarse the histogram is supposed to be
        """

        # Create a histogram using numpy
        counts, bin_edges = np.histogram(values, bins = bins)

        # Fill the fields of the histogram proto
        hist = tf.HistogramProto()
        hist.min = float(np.min(values))
        hist.max = float(np.max(values))
        hist.num = int(np.prod(values.shape))
        hist.sum = float(np.sum(values))
        hist.sum_squares = float(np.sum(values**2))

        # Drop the start of the first bin
        bin_edges = bin_edges[1:]

        # Add bin edges and counts
        for edge in bin_edges:
            hist.bucket_limit.append(edge)
        for c in counts:
            hist.bucket.append(c)

        return hist

    def save(self):
        """Calls keras save function using the keras model instance"""

        filename =  "{}/model_checkpoints/run{}_iter{}.h5" .format(self.output_dir,
                                               self.experiment_id,
                                               self.itr)
        self.q_network.save(filename)

    def load(self, filename):
        self.q_network.load_weights(filename)

    def named_logs(self, q_network, logs):
        """create logs"""

        result = {}
        for l in zip(q_network.metrics_names, logs):
            result[l[0]] = l[1]

        return result<|MERGE_RESOLUTION|>--- conflicted
+++ resolved
@@ -254,24 +254,6 @@
             if self.monitoring:
                 self.write_tf_summary_after_ep(stats, done)
 
-<<<<<<< HEAD
-                if not done and stats["episode_length"] >= self.max_ep_len:
-                    mean_delay = -1
-                else:
-                    mean_delay = tools.get_vehicle_delay(self.output_dir)
-
-                episode_summary = [tf.Summary.Value(tag = 'Reward',
-                                                  simple_value = stats['total_reward']),
-                                   tf.Summary.Value(tag = 'Average vehicle delay',
-                                                  simple_value = np.mean(mean_delay))]
-
-                               #tf.Summary.Value(tag = 'Average vehicle delay static',
-                               #                  simple_value = static_dur)]
-                stats["mean_delay"] = mean_delay
-                self.summary_writer.add_summary(tf.Summary(value = episode_summary), global_step=self.trained_episodes)
-
-=======
->>>>>>> abd290e7
             all_stats.append(stats)
             self.trained_episodes += 1
 
